import datetime
import logging
import subprocess

from typing import Optional

from airflow.models.param import Param
from airflow.operators.python import PythonOperator

<<<<<<< HEAD
from ea_airflow_util import EACustomDAG
=======
from ea_airflow_util.callables import slack

>>>>>>> a7cd492d

class AirflowDBCleanDAG:
    """
    Delete data older than a specified retention period from all relevant Airflow backend tables.

    See official documentation:
        https://airflow.apache.org/docs/apache-airflow/stable/cli-and-env-variables-ref.html#clean
    """
    MIN_RETENTION_DAYS: int = 30  # Raise an error if fewer than 30 days are specified by the user.

    def __init__(self,
        retention_days: int = 90,
        dry_run: bool = False,
        verbose: bool = False,
        slack_conn_id: Optional[str] = None,

        # Generic DAG arguments
        *args, default_args: dict = {}, **kwargs
    ):
        params_dict = {
            "retention_days": Param(
                default=retention_days,
                type="integer",
                description="How many days of data should be retained? (i.e., current-date - N days)"
            ),
            "dry_run": Param(
                default=dry_run,
                type="boolean",
                description="If true, perform a dry-run without deleting any records."
            ),
            "verbose": Param(
                default=verbose,
                type="boolean",
                description="If true, verbose log what is being deleted."
            ),
        }

<<<<<<< HEAD
        self.dag = EACustomDAG(
=======
        # If a Slack connection has been defined, add the failure callback to the default_args.
        if slack_conn_id:
            slack_failure_callback = partial(slack.slack_alert_failure, http_conn_id=slack_conn_id)
            default_args['on_failure_callback'] = slack_failure_callback

        self.dag = DAG(
>>>>>>> a7cd492d
            *args,
            params=params_dict,
            default_args=default_args,
            slack_conn_id=slack_conn_id,
            **kwargs
        )

        # TODO: One operation per table, or one operation overall?
        PythonOperator(
            task_id="airflow_db_clean",
            python_callable=self.cli_airflow_db_clean,
            dag=self.dag
        )

    def cli_airflow_db_clean(self, **context):
        """
        Use a wrapper Python method instead of BashOperator for additional logging and easier command construction.
        """
        # Gather param values from context (allows cleaner overrides via "Run DAG w/ config").
        retention_days = context['params']['retention_days']
        dry_run = context['params']['dry_run']
        verbose = context['params']['verbose']

        if retention_days < self.MIN_RETENTION_DAYS:
            raise Exception("The specified number of days to retain is less than one month!")

        max_date = (datetime.datetime.now() - datetime.timedelta(retention_days)).date()
        logging.info(f"Checking Airflow database for data older than {max_date} ({retention_days} days ago)")

        if dry_run:
            logging.info("This is a dry-run! Set `dry_run=False` in DAG arguments or params to complete the deletion.")

        # Run the command against the Airflow CLI and output to logs.
        cli_command_args = [
            "airflow", "db", "clean",
            f"--clean-before-timestamp '{max_date}'",
            "--dry-run" if dry_run else "",
            "--verbose" if verbose else "",
            "--skip-archive",
            "--yes",
        ]

        result = subprocess.run(" ".join(cli_command_args), shell=True, capture_output=True, text=True)
        logging.info(result.stdout)

        if result.stderr:
            logging.warning(result.stderr)

        result.check_returncode()<|MERGE_RESOLUTION|>--- conflicted
+++ resolved
@@ -7,12 +7,8 @@
 from airflow.models.param import Param
 from airflow.operators.python import PythonOperator
 
-<<<<<<< HEAD
 from ea_airflow_util import EACustomDAG
-=======
-from ea_airflow_util.callables import slack
 
->>>>>>> a7cd492d
 
 class AirflowDBCleanDAG:
     """
@@ -50,16 +46,7 @@
             ),
         }
 
-<<<<<<< HEAD
         self.dag = EACustomDAG(
-=======
-        # If a Slack connection has been defined, add the failure callback to the default_args.
-        if slack_conn_id:
-            slack_failure_callback = partial(slack.slack_alert_failure, http_conn_id=slack_conn_id)
-            default_args['on_failure_callback'] = slack_failure_callback
-
-        self.dag = DAG(
->>>>>>> a7cd492d
             *args,
             params=params_dict,
             default_args=default_args,
@@ -74,6 +61,7 @@
             dag=self.dag
         )
 
+    
     def cli_airflow_db_clean(self, **context):
         """
         Use a wrapper Python method instead of BashOperator for additional logging and easier command construction.
