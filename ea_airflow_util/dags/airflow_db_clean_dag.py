--- conflicted
+++ resolved
@@ -7,11 +7,7 @@
 from airflow.models.param import Param
 from airflow.operators.python import PythonOperator
 
-<<<<<<< HEAD
-from ea_airflow_util.callables import slack
-=======
 from ea_airflow_util.dags.ea_custom_dag import EACustomDAG
->>>>>>> d9a09724
 
 
 class AirflowDBCleanDAG:
@@ -49,16 +45,7 @@
             ),
         }
 
-<<<<<<< HEAD
-        # If a Slack connection has been defined, add the failure callback to the default_args.
-        if slack_conn_id:
-            slack_failure_callback = partial(slack.slack_alert_failure, http_conn_id=slack_conn_id)
-            default_args['on_failure_callback'] = slack_failure_callback
-
-        self.dag = DAG(
-=======
         self.dag = EACustomDAG(
->>>>>>> d9a09724
             *args,
             params=params_dict,
             **kwargs
