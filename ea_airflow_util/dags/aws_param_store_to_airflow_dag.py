--- conflicted
+++ resolved
@@ -9,10 +9,7 @@
 from airflow.exceptions import AirflowFailException
 from airflow.models import Connection
 
-<<<<<<< HEAD
-=======
 from ea_airflow_util.dags.ea_custom_dag import EACustomDAG
->>>>>>> d9a09724
 from ea_airflow_util.callables.ssm import SSMParameterStore
 
 
@@ -71,12 +68,6 @@
         tenant_mapping: Optional[str] = None,
 
         join_numbers: bool = True,
-<<<<<<< HEAD
-
-        slack_conn_id: Optional[str] = None,
-
-=======
->>>>>>> d9a09724
         **kwargs
     ):
         self.region_name = region_name
@@ -124,19 +115,7 @@
                     logging.warning(f"Failed to import `{conn_id}`: {err}")
 
 
-<<<<<<< HEAD
-        with DAG(
-            dag_id=dag_id,
-            default_args=default_args,
-            catchup=False,
-            user_defined_macros={
-                'slack_conn_id': self.slack_conn_id,
-            },
-            **kwargs
-        ) as dag:
-=======
         with EACustomDAG(**kwargs) as dag:
->>>>>>> d9a09724
             upload_connections_from_paramstore()
 
         return dag
