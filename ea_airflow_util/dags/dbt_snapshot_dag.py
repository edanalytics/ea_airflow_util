--- conflicted
+++ resolved
@@ -1,15 +1,8 @@
 from typing import Optional
 
-<<<<<<< HEAD
-from ea_airflow_util.callables import slack
-
-from airflow import DAG
-=======
->>>>>>> d9a09724
 from airflow_dbt.operators.dbt_operator import DbtSnapshotOperator
 
 from ea_airflow_util.dags.ea_custom_dag import EACustomDAG
-
 
 class DbtSnapshotDag:
     """
@@ -31,37 +24,7 @@
         self.dbt_bin_path = dbt_bin_path
         self.dag = EACustomDAG(**kwargs)
 
-<<<<<<< HEAD
-        self.slack_conn_id = slack_conn_id
-        self.dag = self.initialize_dag(**kwargs)
-
-
-    # create DAG 
-    def initialize_dag(self, dag_id, schedule_interval, default_args, **kwargs):
-        """
-        :param dag_id:
-        :param schedule_interval:
-        :param default_args:
-        """
-        # If a Slack connection has been defined, add the failure callback to the default_args.
-        if self.slack_conn_id:
-            slack_failure_callback = partial(slack.slack_alert_failure, http_conn_id=self.slack_conn_id)
-            default_args['on_failure_callback'] = slack_failure_callback
-
-        return DAG(
-            dag_id=dag_id,
-            schedule_interval=schedule_interval,
-            default_args=default_args,
-            catchup=False,
-            user_defined_macros={
-                'slack_conn_id': self.slack_conn_id,
-            },
-            **kwargs
-        )
-
-=======
     
->>>>>>> d9a09724
     def dbt_snapshot_run(self, on_success_callback=None, **kwargs):
         dbt_snapshot_task = DbtSnapshotOperator(
             task_id= f'dbt_snapshot',
