--- conflicted
+++ resolved
@@ -1,32 +1,19 @@
 import os
 import logging
 
-<<<<<<< HEAD
 from airflow.operators.python_operator import PythonOperator
-=======
-from functools import partial
-from typing import Optional
-
-from airflow import DAG
-from airflow.operators.python import PythonOperator
->>>>>>> a7cd492d
 from airflow.providers.amazon.aws.hooks.s3 import S3Hook
 from airflow.providers.amazon.aws.operators.s3 import S3ListOperator
 from airflow.providers.snowflake.hooks.snowflake import SnowflakeHook
 from airflow.utils.helpers import chain
 
-<<<<<<< HEAD
-from .operators.loop_s3_file_transform_operator import LoopS3FileTransformOperator
-from .dag_util.xcom_util import xcom_pull_template
+
 from ea_airflow_util import EACustomDAG
-
-=======
 from ea_airflow_util.callables import slack
 from ea_airflow_util.callables.airflow import xcom_pull_template
 from ea_airflow_util.providers.aws.operators.s3 import LoopS3FileTransformOperator
 
 
->>>>>>> a7cd492d
 class S3ToSnowflakeDag:
     """
     This DAG transfers data from an S3 bucket location into the Snowflake raw data lake. It should be used when data sources
@@ -79,46 +66,7 @@
 
         self.dag = EACustomDAG(slack_conn_id=slack_conn_id, **kwargs)
 
-<<<<<<< HEAD
-=======
-    def initialize_dag(self,
-        dag_id: str,
-        schedule_interval: str,
-        default_args: dict,
-        **kwargs
-    ) -> DAG:
-        """
-
-        :param dag_id:
-        :param schedule_interval:
-        :param default_args:
-        :return:
-        """
-        # If a Slack connection has been defined, add the failure callback to the default_args.
-        if self.slack_conn_id:
-            slack_failure_callback = partial(slack.slack_alert_failure, http_conn_id=self.slack_conn_id)
-            default_args['on_failure_callback'] = slack_failure_callback
-
-            # Define an SLA-miss callback as well.
-            slack_sla_miss_callback = partial(slack.slack_alert_sla_miss, http_conn_id=self.slack_conn_id)
-        else:
-            slack_sla_miss_callback = None
-
-        return DAG(
-            dag_id=dag_id,
-            schedule_interval=schedule_interval,
-            default_args=default_args,
-            catchup=False,
-            user_defined_macros={
-                'slack_conn_id': self.slack_conn_id,
-            },
-            render_template_as_native_obj=True,
-            max_active_runs=1,
-            sla_miss_callback=slack_sla_miss_callback,
-            **kwargs
-        )
->>>>>>> a7cd492d
-
+    
     def build_s3_to_snowflake_dag(self, **kwargs):
 
         for resource_name in self.resource_names:
