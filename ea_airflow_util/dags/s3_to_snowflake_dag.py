--- conflicted
+++ resolved
@@ -32,19 +32,13 @@
 
         data_source: str,
         resource_names: str,
-<<<<<<< HEAD
+        transform_script: str,
         #QUESTION should we have this or always delete when there's a source->dest transfer?
-        do_delete_from_source: bool = True,
-
-        s3_source_conn_id : str,
-        s3_dest_conn_id : str,
-        s3_dest_file_extension: str,
-=======
->>>>>>> 6b476b09
-        transform_script: str,
-
+        do_delete_from_source: bool = True,                                
+                 
         s3_source_conn_id: str,
         s3_dest_conn_id: str,
+        s3_dest_file_extension: str,
 
         slack_conn_id: str,
         pool: str,
@@ -60,23 +54,13 @@
 
         self.data_source = data_source
         self.resource_names = resource_names
-<<<<<<< HEAD
+        self.transform_script = transform_script      
         self.do_delete_from_source = do_delete_from_source
         
         self.s3_source_conn_id = s3_source_conn_id
         self.s3_dest_conn_id = s3_dest_conn_id
         self.s3_dest_file_extension = s3_dest_file_extension
-        self.transform_script = transform_script
-        self.snowflake_conn_id = snowflake_conn_id
-        self.database = database
-        self.schema = schema
-=======
-        self.transform_script = transform_script
-
-        self.s3_source_conn_id = s3_source_conn_id
-        self.s3_dest_conn_id = s3_dest_conn_id
-
->>>>>>> 6b476b09
+        
         self.slack_conn_id = slack_conn_id
         self.pool = pool
 
@@ -117,82 +101,21 @@
             **kwargs
         )
 
-<<<<<<< HEAD
-    def copy_from_datalake_to_raw(self, resource_name, datalake_prefix):
-        """
-        Copy raw data from data lake to data warehouse, including object metadata.
-        """
-        
-        logging.info(f"Copying from data lake to raw: {datalake_prefix}")
-        # TODO: should we have FORCE=TRUE? this is useful if data have been deleted from raw & want to re-load
-        # if so, add this line `on_error='continue', FORCE = TRUE`
-        sql = f'''
-            copy into {self.database}.{self.schema}.{self.data_source}__{resource_name} (tenant_code, api_year, pull_date, pull_timestamp, file_row_number, filename, name, v)
-            from (
-                select
-                    split_part(metadata$filename, '/', 1) as tenant_code,
-                    split_part(metadata$filename, '/', 2) as api_year,
-                    to_date(split_part(metadata$filename, '/', 3), 'YYYYMMDD') as pull_date,
-                    to_timestamp(split_part(metadata$filename, '/', 4), 'YYYYMMDDTHH24MISS') as pull_timestamp,
-                    metadata$file_row_number as file_row_number,
-                    metadata$filename as filename,
-                    '{resource_name}' as name,
-                    t.$1 as v
-                from @{self.database}.util.airflow_stage/{datalake_prefix}/
-                (file_format => 'json_default') t
-            )
-        '''
-            
-        copy_to_snowflake_raw = SnowflakeOperator(
-        task_id=f'copy_to_snowflake_raw',
-        snowflake_conn_id=self.snowflake_conn_id,
-        sql=sql
-        )
-        #todo ask jay if this operator within operator makes sense?
-        #todo how to get log to show actual rows copied? right now it says "1 row affected" no matter what
-        copy_to_snowflake_raw.execute(dict())
-
-    def delete_from_source(self, s3_source_hook, s3_source_bucket, s3_source_keys):
-        """
-        Delete the object from the source bucket.
-        """
-        logging.info('Deleting file from source s3')
-        # TODO should we delete the full dated folder afterward? or leave it there as empty record that data were once there?
-        s3_source_hook.delete_objects(bucket=s3_source_bucket, keys=s3_source_keys)
-
-    def build_s3_to_snowflake_dag(self,
-                                  **kwargs):
-=======
     def build_s3_to_snowflake_dag(self, **kwargs):
->>>>>>> 6b476b09
 
         for resource_name in self.resource_names:
 
-<<<<<<< HEAD
-            s3_source_prefix = os.path.join(self.tenant_code,
-                                            self.data_source,
-                                            str(self.api_year),
-                                            '{{ ds_nodash }}',
-                                            resource_name)
-            s3_source_hook = S3Hook(aws_conn_id=self.s3_source_conn_id)
-            s3_source_bucket = s3_source_hook.get_connection(self.s3_source_conn_id).schema   
-
-            datalake_prefix = os.path.join(self.tenant_code, 
-                                        str(self.api_year), 
-                                        '{{ ds_nodash }}',
-                                        '{{ ts_nodash }}',
-                                        resource_name)
-=======
             s3_source_prefix = os.path.join(
-                self.tenant_code, str(self.api_year),
-                self.data_source, '{{ ds_nodash }}', resource_name
+                self.tenant_code, self.data_source,
+                str(self.api_year), '{{ ds_nodash }}',
+                resource_name
             )
 
             datalake_prefix = os.path.join(
                 self.tenant_code, str(self.api_year),
-                '{{ ds_nodash }}', resource_name
-            )
->>>>>>> 6b476b09
+                '{{ ds_nodash }}', '{{ ts_nodash }}',
+                resource_name
+            )
             
             list_s3_objects = S3ListOperator(
                 task_id=f'list_s3_objects_{resource_name}',
@@ -261,7 +184,7 @@
         Copy raw data from data lake to data warehouse, including object metadata.
         """
 
-        logging.info(f"Copying from data lake to raw: {datalake_prefix}/{resource_name}")
+        logging.info(f"Copying from data lake to raw: {datalake_prefix}")
         # TODO: should we have FORCE=TRUE? this is useful if data have been deleted from raw & want to re-load
         # if so, add this line `on_error='continue', FORCE = TRUE`
         sql = f'''
@@ -277,7 +200,7 @@
                     metadata$filename as filename,
                     '{resource_name}' as name,
                     t.$1 as v
-                from @{self.database}.util.airflow_stage/{datalake_prefix}/{resource_name}/
+                from @{self.database}.util.airflow_stage/{datalake_prefix}/
                 (file_format => 'json_default') t
             )
         '''
@@ -298,4 +221,5 @@
         s3_source_hook = S3Hook(aws_conn_id=self.s3_source_conn_id)
 
         logging.info('Deleting file from source s3')
+        # TODO should we delete the full dated folder afterward? or leave it there as empty record that data were once there?
         s3_source_hook.delete_objects(bucket=s3_source_hook.schema, keys=s3_source_keys)