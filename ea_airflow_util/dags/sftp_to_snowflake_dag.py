--- conflicted
+++ resolved
@@ -1,31 +1,17 @@
 import os
 import logging
 import shutil
-<<<<<<< HEAD
+
 from typing import Optional
 
 from airflow.operators.python_operator import PythonOperator
 from airflow.operators.bash_operator import BashOperator
-=======
-
-from functools import partial
-from typing import Optional
-
-from airflow import DAG
-from airflow.exceptions import AirflowSkipException
-from airflow.operators.python import PythonOperator
-from airflow.operators.bash import BashOperator
->>>>>>> a7cd492d
 from airflow.providers.sftp.hooks.sftp import SFTPHook
 from airflow.providers.amazon.aws.hooks.s3 import S3Hook
 from airflow.providers.snowflake.hooks.snowflake import SnowflakeHook
 from airflow.utils.task_group import TaskGroup
 
-<<<<<<< HEAD
 from ea_airflow_util import EACustomDAG
-=======
-from ea_airflow_util.callables import slack
->>>>>>> a7cd492d
 
 
 class SFTPToSnowflakeDag:
@@ -64,48 +50,7 @@
         self.do_delete_from_local = do_delete_from_local
 
         self.dag = EACustomDAG(slack_conn_id=slack_conn_id, **kwargs)
-
-<<<<<<< HEAD
-=======
-
-    def initialize_dag(self,
-        dag_id: str,
-        schedule_interval: str,
-        default_args: dict,
-        **kwargs
-    ) -> DAG:
-        """
-
-        :param dag_id:
-        :param schedule_interval:
-        :param default_args:
-        :return:
-        """
-        # If a Slack connection has been defined, add the failure callback to the default_args.
-        if self.slack_conn_id:
-            slack_failure_callback = partial(slack.slack_alert_failure, http_conn_id=self.slack_conn_id)
-            default_args['on_failure_callback'] = slack_failure_callback
-
-            # Define an SLA-miss callback as well.
-            slack_sla_miss_callback = partial(slack.slack_alert_sla_miss, http_conn_id=self.slack_conn_id)
-        else:
-            slack_sla_miss_callback = None
-
-        return DAG(
-            dag_id=dag_id,
-            schedule_interval=schedule_interval,
-            default_args=default_args,
-            catchup=False,
-            user_defined_macros={
-                'slack_conn_id': self.slack_conn_id,
-            },
-            render_template_as_native_obj=True,
-            max_active_runs=1,
-            sla_miss_callback=slack_sla_miss_callback,
-            **kwargs
-        )
-        
->>>>>>> a7cd492d
+    
     
     def build_tenant_year_resource_taskgroup(self,
         tenant_code: str,
