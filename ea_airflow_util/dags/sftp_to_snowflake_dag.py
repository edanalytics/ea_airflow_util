--- conflicted
+++ resolved
@@ -2,21 +2,6 @@
 import logging
 import shutil
 
-<<<<<<< HEAD
-from functools import partial
-from typing import Optional
-
-from airflow import DAG
-from airflow.exceptions import AirflowSkipException
-from airflow.operators.python import PythonOperator
-from airflow.operators.bash import BashOperator
-from airflow.providers.sftp.hooks.sftp import SFTPHook
-from airflow.providers.amazon.aws.hooks.s3 import S3Hook
-from airflow.providers.snowflake.hooks.snowflake import SnowflakeHook
-from airflow.utils.task_group import TaskGroup
-
-from ea_airflow_util.callables import slack
-=======
 from typing import Optional
 
 from airflow.exceptions import AirflowSkipException
@@ -28,7 +13,6 @@
 
 from ea_airflow_util.dags.ea_custom_dag import EACustomDAG
 from ea_airflow_util.providers.aws.operators.s3 import S3ToSnowflakeOperator
->>>>>>> d9a09724
 
 
 class SFTPToSnowflakeDag:
@@ -66,51 +50,8 @@
         self.pool = pool
         self.do_delete_from_local = do_delete_from_local
 
-<<<<<<< HEAD
-        self.dag = self.initialize_dag(**kwargs)
-
-
-    def initialize_dag(self,
-        dag_id: str,
-        schedule_interval: str,
-        default_args: dict,
-        **kwargs
-    ) -> DAG:
-        """
-
-        :param dag_id:
-        :param schedule_interval:
-        :param default_args:
-        :return:
-        """
-        # If a Slack connection has been defined, add the failure callback to the default_args.
-        if self.slack_conn_id:
-            slack_failure_callback = partial(slack.slack_alert_failure, http_conn_id=self.slack_conn_id)
-            default_args['on_failure_callback'] = slack_failure_callback
-
-            # Define an SLA-miss callback as well.
-            slack_sla_miss_callback = partial(slack.slack_alert_sla_miss, http_conn_id=self.slack_conn_id)
-        else:
-            slack_sla_miss_callback = None
-
-        return DAG(
-            dag_id=dag_id,
-            schedule_interval=schedule_interval,
-            default_args=default_args,
-            catchup=False,
-            user_defined_macros={
-                'slack_conn_id': self.slack_conn_id,
-            },
-            render_template_as_native_obj=True,
-            max_active_runs=1,
-            sla_miss_callback=slack_sla_miss_callback,
-            **kwargs
-        )
-        
-=======
         self.dag = EACustomDAG(**kwargs)
     
->>>>>>> d9a09724
     
     def build_tenant_year_resource_taskgroup(self,
         tenant_code: str,
