from datetime import datetime
from functools import partial
from typing import Optional

import ea_airflow_util.dags.dag_util.slack_callbacks as slack_callbacks

from airflow import DAG
from airflow_dbt.operators.dbt_operator import DbtRunOperator, DbtSeedOperator, DbtTestOperator
from .operators.dbt_operators import DbtRunOperationOperator


class RunDbtDag():
    """
    params: environment 
    params: dbt_repo_path 
    params: dbt_target_name 
    params: dbt_bin_path 
    params: full_refresh -- default to False
    params: full_refresh_schedule -- default to None
    params: opt_dest_schema -- default to None
    params: opt_swap -- default to False 
    
    """
    def __init__(self,
        environment: str,
    
        # required dbt paths and target
        dbt_repo_path  : str,
        dbt_target_name: str,
        dbt_bin_path   : str,

        # default to optional
        full_refresh: bool = False,
        full_refresh_schedule: Optional[str] = None,

        opt_dest_schema: Optional[str] = None,
        opt_swap: bool = False,

<<<<<<< HEAD
        slack_conn_id: Optional[str] = None,

=======
        upload_artifacts: bool = False,
        
>>>>>>> 9a94509f
        **kwargs
    ):
        self.environment = environment
        
        # dbt paths
        self.dbt_repo_path = dbt_repo_path
        self.dbt_target_name = dbt_target_name
        self.dbt_bin_path = dbt_bin_path

        # full refreshes schedules 
        self.full_refresh = full_refresh
        self.full_refresh_schedule = full_refresh_schedule

        # bluegreen 
        self.opt_dest_schema = opt_dest_schema
        self.opt_swap        = opt_swap

<<<<<<< HEAD
        # Slack alerting
        self.slack_conn_id = slack_conn_id
=======
        # DBT Artifacts
        self.upload_artifacts = upload_artifacts
>>>>>>> 9a94509f

        self.dag = self.initialize_dag(**kwargs)


    # create DAG 
    def initialize_dag(self, dag_id, schedule_interval, default_args, **kwargs):
        """
        :param dag_id:
        :param schedule_interval:
        :param default_args:
        :param catchup:
        :user_defined_macros:
        """
        # If a Slack connection has been defined, add the failure callback to the default_args.
        if self.slack_conn_id:
            slack_failure_callback = partial(slack_callbacks.slack_alert_failure, http_conn_id=self.slack_conn_id)
            default_args['on_failure_callback'] = slack_failure_callback

        return DAG(
            dag_id=dag_id,
            schedule_interval=schedule_interval,
            default_args=default_args,
            catchup=False,
            user_defined_macros= {
                'environment': self.environment,
            }
        )


    # build function for tasks
    def build_dbt_run(self, on_success_callback=None, **kwargs):
        """
        four tasks defined here: 

        dbt seed: 
        dbt run:
        dbt test:
        dbt swap: bluegreen step, not required

        """

        # set a logic to force a full refresh 
        day = datetime.today().weekday()
        if self.full_refresh_schedule == day or "{{ dag_run.conf['full_refresh'] }}":
           self.full_refresh = True

        # open question: does full refresh seed necessarily need to be scheduled?    
        dbt_seed = DbtSeedOperator(
            task_id= f'dbt_seed_{self.environment}',
            dir    = self.dbt_repo_path,
            target = self.dbt_target_name,
            dbt_bin= self.dbt_bin_path,
            full_refresh=True,
            dag=self.dag
        )

        # 
        dbt_run = DbtRunOperator(
            task_id= f'dbt_run_{self.environment}',
            dir    = self.dbt_repo_path,
            target = self.dbt_target_name,
            dbt_bin= self.dbt_bin_path,
            full_refresh=self.full_refresh,
            dag=self.dag
        )

        dbt_test = DbtTestOperator(
            task_id= f'dbt_test_{self.environment}',
            dir    = self.dbt_repo_path,
            target = self.dbt_target_name,
            dbt_bin= self.dbt_bin_path,
            dag=self.dag
        )

        dbt_seed >> dbt_run >> dbt_test


        # bluegreen operator
        if self.opt_swap:
            dbt_swap = DbtRunOperationOperator(
                task_id= f'dbt_swap_{self.environment}',
                dir    = self.dbt_repo_path,
                target = self.dbt_target_name,
                dbt_bin= self.dbt_bin_path,
                op_name= 'swap_schemas',
                vars   = "{dest_schema = self.opt_dest_schema}",

                on_success_callback=on_success_callback,
                dag=self.dag
            )

            dbt_test >> dbt_swap


        # Upload run artifacts to Snowflake
        if self.upload_artifacts:
            dbt_upload_artifacts = DbtRunOperationOperator(
                task_id=f'dbt_upload_artifacts_{self.environment}',
                dir=self.dbt_repo_path,
                target=self.dbt_target_name,
                dbt_bin=self.dbt_bin_path,
                op_name='upload_dbt_artifacts_v2',

                trigger_rule='all_done',
                dag=self.dag
            )

            dbt_test >> dbt_upload_artifacts<|MERGE_RESOLUTION|>--- conflicted
+++ resolved
@@ -36,13 +36,10 @@
         opt_dest_schema: Optional[str] = None,
         opt_swap: bool = False,
 
-<<<<<<< HEAD
+        upload_artifacts: bool = False,
+
         slack_conn_id: Optional[str] = None,
 
-=======
-        upload_artifacts: bool = False,
-        
->>>>>>> 9a94509f
         **kwargs
     ):
         self.environment = environment
@@ -60,13 +57,11 @@
         self.opt_dest_schema = opt_dest_schema
         self.opt_swap        = opt_swap
 
-<<<<<<< HEAD
+        # DBT Artifacts
+        self.upload_artifacts = upload_artifacts
+
         # Slack alerting
         self.slack_conn_id = slack_conn_id
-=======
-        # DBT Artifacts
-        self.upload_artifacts = upload_artifacts
->>>>>>> 9a94509f
 
         self.dag = self.initialize_dag(**kwargs)
 
