# AirflowDBT uses Airflow 1.x syntax when defining Hooks and Operators.
# These warnings clog up the scheduler and should be hidden until the package is updated.
import warnings
warnings.filterwarnings("ignore", module="airflow_dbt", category=DeprecationWarning)

from datetime import datetime
from typing import Optional

from airflow.models.param import Param
from airflow.operators.python import PythonOperator
from airflow.operators.trigger_dagrun import TriggerDagRunOperator
from airflow.utils.task_group import TaskGroup

from airflow_dbt.operators.dbt_operator import DbtRunOperator, DbtSeedOperator, DbtTestOperator

from ea_airflow_util.dags.ea_custom_dag import EACustomDAG
from ea_airflow_util.callables.variable import check_variable, update_variable
from ea_airflow_util.providers.dbt.operators.dbt import DbtRunOperationOperator


class RunDbtDag:
    """
    :param environment:
    :param dbt_repo_path:
    :param dbt_target_name:
    :param dbt_bin_path:
    :param full_refresh: -- default to False
    :param full_refresh_schedule: -- default to None
    :param opt_swap: -- default to False
    :param opt_dest_schema: -- default to None
    :param opt_swap_target: -- default to opt_dest_schema

    """
    params_dict = {
        "force": Param(
            default=False,
            type="boolean",
            description="If true, run DBT regardless of the state of the DBT incrementer variable"
        ),
    }

    def __init__(self,
        environment: str,
    
        # required dbt paths and target
        dbt_repo_path  : str,
        dbt_target_name: str,
        dbt_bin_path   : str,

        # default to optional
        full_refresh: bool = False,
        full_refresh_schedule: Optional[str] = None,

        opt_swap: bool = False,
        opt_dest_schema: Optional[str] = None,
        opt_swap_target: Optional[str] = None,

        upload_artifacts: bool = False,

        slack_conn_id: Optional[str] = None,
        dbt_incrementer_var: str = None,

        trigger_dags_on_run_success: Optional[list] = None,

        **kwargs
    ):
        self.environment = environment
        
        # dbt paths
        self.dbt_repo_path = dbt_repo_path
        self.dbt_target_name = dbt_target_name
        self.dbt_bin_path = dbt_bin_path

        # full refreshes schedules 
        self.full_refresh = full_refresh
        self.full_refresh_schedule = full_refresh_schedule

        # bluegreen
        self.opt_swap        = opt_swap
        self.opt_dest_schema = opt_dest_schema
        self.opt_swap_target = opt_swap_target or self.opt_dest_schema

        # DBT Artifacts
        self.upload_artifacts = upload_artifacts

        # Dynamic runs via variables
        self.dbt_incrementer_var = dbt_incrementer_var

        self.dag = EACustomDAG(
            slack_conn_id=slack_conn_id,
            params=self.params_dict,
            user_defined_macros= {
                'environment': self.environment,
            },
            **kwargs
        )

        # Build operators to check the value of the DBT var at the start and reset it at the end.
        if self.dbt_incrementer_var:
            self.dbt_var_check_operator = PythonOperator(
                task_id='check_dbt_variable',
                python_callable=check_variable,
                op_kwargs={
                    'var': self.dbt_incrementer_var,
                    'condition': lambda x: int(x) > 0,
                    'force': "{{ params.force }}"
                },
                dag=self.dag
            )

            self.dbt_var_reset_operator = PythonOperator(
                task_id='reset_dbt_variable',
                python_callable=update_variable,
                op_kwargs={
                    'var': self.dbt_incrementer_var,
                    'value': 0,
                },
                trigger_rule='none_skipped',
                dag=self.dag
            )

        else:
            self.dbt_var_check_operator = None
            self.dbt_var_reset_operator = None

<<<<<<< HEAD
    
=======
        # Build optional operator to trigger downstream DAG when `dbt run` succeeds.
        if trigger_dags_on_run_success:
            self.external_dags = []
            
            for external_dag_id in trigger_dags_on_run_success:
                self.external_dags.append(
                    TriggerDagRunOperator(
                        task_id=f"trigger_{external_dag_id}",
                        trigger_dag_id=external_dag_id,
                        wait_for_completion=False,  # Keep running DBT DAG while downstream DAG runs.
                        trigger_rule='all_success',
                ))
        else:
            self.external_dags = None


    # create DAG 
    def initialize_dag(self, dag_id, schedule_interval, default_args, **kwargs):
        """
        :param dag_id:
        :param schedule_interval:
        :param default_args:
        :param catchup:
        :user_defined_macros:
        """
        # If a Slack connection has been defined, add the failure callback to the default_args.
        if self.slack_conn_id:
            slack_failure_callback = partial(slack_callbacks.slack_alert_failure, http_conn_id=self.slack_conn_id)
            default_args['on_failure_callback'] = slack_failure_callback

        return DAG(
            dag_id=dag_id,
            schedule_interval=schedule_interval,
            default_args=default_args,
            catchup=False,
            params=self.params_dict,
            render_template_as_native_obj=True,
            user_defined_macros= {
                'environment': self.environment,
            }
        )


>>>>>>> 94daf017
    # build function for tasks
    def build_dbt_run(self, on_success_callback=None, **kwargs):
        """
        four tasks defined here: 

        dbt seed: 
        dbt run:
        dbt test:
        dbt swap: bluegreen step, not required

        """
        # set a logic to force a full refresh 
        day = datetime.today().weekday()
        if self.full_refresh_schedule == day or "{{ dag_run.conf['full_refresh'] }}":
           self.full_refresh = True

        with TaskGroup(
            group_id="Run DBT",
            prefix_group_id=False,
            parent_group=None,
            dag=self.dag
        ) as dbt_task_group:

            dbt_seed = DbtSeedOperator(
                task_id= f'dbt_seed_{self.environment}',
                dir    = self.dbt_repo_path,
                target = self.dbt_target_name,
                dbt_bin= self.dbt_bin_path,
                trigger_rule='all_success',
                full_refresh=True,
                dag=self.dag
            )

            dbt_run = DbtRunOperator(
                task_id= f'dbt_run_{self.environment}',
                dir    = self.dbt_repo_path,
                target = self.dbt_target_name,
                dbt_bin= self.dbt_bin_path,
                full_refresh=self.full_refresh,
                dag=self.dag
            )

            dbt_test = DbtTestOperator(
                task_id= f'dbt_test_{self.environment}',
                dir    = self.dbt_repo_path,
                target = self.dbt_target_name,
                dbt_bin= self.dbt_bin_path,
                dag=self.dag
            )

            dbt_seed >> dbt_run >> dbt_test


            # bluegreen operator
            if self.opt_swap:
                dbt_swap = DbtRunOperationOperator(
                    task_id= f'dbt_swap_{self.environment}',
                    dir    = self.dbt_repo_path,
                    target = self.dbt_target_name,
                    dbt_bin= self.dbt_bin_path,
                    op_name= 'swap_schemas',
                    arguments={
                        "dest_schema": self.opt_dest_schema,
                    },
                    on_success_callback=on_success_callback,
                    dag=self.dag
                )

                # Schema swaps only apply to tables, not views.
                dbt_rerun_views_swap = DbtRunOperator(
                    task_id=f'dbt_rerun_views_{self.opt_swap_target}',
                    dir=self.dbt_repo_path,
                    target=self.opt_swap_target,
                    dbt_bin=self.dbt_bin_path,
                    models="config.materialized:view",
                    full_refresh=self.full_refresh,
                    dag=self.dag
                )

                # Rerun the original target also to allow comparison after swap.
                dbt_rerun_views = DbtRunOperator(
                    task_id=f'dbt_rerun_views_{self.environment}',
                    dir=self.dbt_repo_path,
                    target=self.dbt_target_name,
                    dbt_bin=self.dbt_bin_path,
                    models="config.materialized:view",
                    full_refresh=self.full_refresh,
                    dag=self.dag
                )

                dbt_test >> dbt_swap >> [dbt_rerun_views_swap, dbt_rerun_views]


            # Upload run artifacts to Snowflake
            if self.upload_artifacts:
                dbt_build_artifact_tables = DbtRunOperator(
                    task_id=f'dbt_build_artifact_tables_{self.environment}',
                    dir=self.dbt_repo_path,
                    target=self.dbt_target_name,
                    dbt_bin=self.dbt_bin_path,
                    select="package:dbt_artifacts",
                    dag=self.dag
                )

                dbt_build_artifact_tables >> dbt_seed

            # Trigger downstream DAG when `dbt run` succeeds
            if self.external_dags:
                dbt_run >> self.external_dags

        # Apply the DBT variable operators if defined.
        if self.dbt_incrementer_var:
            self.dbt_var_check_operator >> dbt_task_group >> self.dbt_var_reset_operator<|MERGE_RESOLUTION|>--- conflicted
+++ resolved
@@ -59,7 +59,6 @@
 
         slack_conn_id: Optional[str] = None,
         dbt_incrementer_var: str = None,
-
         trigger_dags_on_run_success: Optional[list] = None,
 
         **kwargs
@@ -123,13 +122,10 @@
             self.dbt_var_check_operator = None
             self.dbt_var_reset_operator = None
 
-<<<<<<< HEAD
-    
-=======
         # Build optional operator to trigger downstream DAG when `dbt run` succeeds.
         if trigger_dags_on_run_success:
             self.external_dags = []
-            
+
             for external_dag_id in trigger_dags_on_run_success:
                 self.external_dags.append(
                     TriggerDagRunOperator(
@@ -137,39 +133,11 @@
                         trigger_dag_id=external_dag_id,
                         wait_for_completion=False,  # Keep running DBT DAG while downstream DAG runs.
                         trigger_rule='all_success',
-                ))
+                    ))
         else:
             self.external_dags = None
 
-
-    # create DAG 
-    def initialize_dag(self, dag_id, schedule_interval, default_args, **kwargs):
-        """
-        :param dag_id:
-        :param schedule_interval:
-        :param default_args:
-        :param catchup:
-        :user_defined_macros:
-        """
-        # If a Slack connection has been defined, add the failure callback to the default_args.
-        if self.slack_conn_id:
-            slack_failure_callback = partial(slack_callbacks.slack_alert_failure, http_conn_id=self.slack_conn_id)
-            default_args['on_failure_callback'] = slack_failure_callback
-
-        return DAG(
-            dag_id=dag_id,
-            schedule_interval=schedule_interval,
-            default_args=default_args,
-            catchup=False,
-            params=self.params_dict,
-            render_template_as_native_obj=True,
-            user_defined_macros= {
-                'environment': self.environment,
-            }
-        )
-
-
->>>>>>> 94daf017
+    
     # build function for tasks
     def build_dbt_run(self, on_success_callback=None, **kwargs):
         """
