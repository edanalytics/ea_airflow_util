--- conflicted
+++ resolved
@@ -7,10 +7,6 @@
 from functools import partial
 from typing import Optional
 
-<<<<<<< HEAD
-
-=======
->>>>>>> eef3ea85
 from airflow import DAG
 from airflow.models.param import Param
 from airflow.operators.python import PythonOperator
@@ -78,7 +74,7 @@
         self.full_refresh = full_refresh
         self.full_refresh_schedule = full_refresh_schedule
 
-        # bluegreen 
+        # bluegreen
         self.opt_swap        = opt_swap
         self.opt_dest_schema = opt_dest_schema
         self.opt_swap_target = opt_swap_target or self.opt_dest_schema
