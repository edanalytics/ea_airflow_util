--- conflicted
+++ resolved
@@ -54,32 +54,9 @@
         self.dbt_docs_custom_css = dbt_docs_custom_css
         self.dbt_docs_images = dbt_docs_images
 
-<<<<<<< HEAD
-        self.dag = EACustomDAG(**kwargs)
-=======
-        self.slack_conn_id = slack_conn_id
-        self.dag = self.initialize_dag(**kwargs)
+        self.dag = EACustomDAG(slack_conn_id=slack_conn_id, **kwargs)
 
-
-    # create DAG 
-    def initialize_dag(self, dag_id, schedule_interval, default_args, **kwargs):
-        """
-        :param dag_id:
-        :param schedule_interval:
-        :param default_args:
-        """
-        return DAG(
-            dag_id=dag_id,
-            schedule_interval=schedule_interval,
-            default_args=default_args,
-            catchup=False,
-            user_defined_macros={
-                'slack_conn_id': self.slack_conn_id,
-            },
-            **kwargs
-        )
->>>>>>> a7cd492d
-
+    
     def update_dbt_docs(self, on_success_callback=None, **kwargs):
 
         dbt_docs_generate_task = DbtDocsGenerateOperator(
