--- conflicted
+++ resolved
@@ -1,84 +1,72 @@
-<<<<<<< HEAD
-from ea_airflow_util.dags.ea_custom_dag import EACustomDAG
-
-from ea_airflow_util.dags.aws_param_store_to_airflow_dag import AWSParamStoreToAirflowDAG
-from ea_airflow_util.dags.run_dbt_airflow_dag import RunDbtDag
-from ea_airflow_util.dags.update_dbt_docs_dag import UpdateDbtDocsDag
-from ea_airflow_util.dags.s3_to_snowflake_dag import S3ToSnowflakeDag
-from ea_airflow_util.dags.dbt_snapshot_dag import DbtSnapshotDag
-from ea_airflow_util.dags.sftp_to_snowflake_dag import SFTPToSnowflakeDag
-
-import ea_airflow_util.dags.dag_util.slack_callbacks as slack_callbacks
-from ea_airflow_util.dags.callables.variable import check_variable, update_variable
-=======
-from ea_airflow_util.dags.aws_param_store_to_airflow_dag import AWSParamStoreToAirflowDAG
-from ea_airflow_util.dags.run_dbt_airflow_dag import RunDbtDag
-from ea_airflow_util.dags.update_dbt_docs_dag import UpdateDbtDocsDag
-from ea_airflow_util.dags.s3_to_snowflake_dag import S3ToSnowflakeDag
-from ea_airflow_util.dags.dbt_snapshot_dag import DbtSnapshotDag
-from ea_airflow_util.dags.sftp_to_snowflake_dag import SFTPToSnowflakeDag
-
-from ea_airflow_util.callables.airflow import xcom_pull_template
-from ea_airflow_util.callables import slack as slack_callbacks
-from ea_airflow_util.callables.variable import check_variable, update_variable
-
-
-# # Reroute deprecated module pathing.
-# # Using this SO as inspiration: https://stackoverflow.com/a/72244240
-# import importlib
-# import sys
-# from types import ModuleType
-# from typing import Optional
-
-# class LazyModule(ModuleType):
-#     def __init__(self, name: str, mod_name: str, child_mapping: Optional[dict] = None):
-#         super().__init__(name)
-#         self.__mod_name = mod_name
-#         self.__child_mapping = child_mapping or {}
-
-#     def __getattr__(self, attr):
-#         if "_lazy_module" not in self.__dict__:
-#             self._lazy_module = importlib.import_module(self.__mod_name, package="ea_airflow_util")
-
-#         if attr in self.__child_mapping:
-#             return getattr(self._lazy_module, self.__child_mapping[attr])
-#         else:
-#             return getattr(self._lazy_module, attr)
-
-
-# rename_mapping = {
-#     "ea_airflow_util.dags.dag_util": {
-#         "name": "ea_airflow_util.callables",
-#         "child_mapping": {
-#             "xcom_util": "airflow",
-#             "s3_to_postgres": "s3",
-#             "slack_callbacks": "slack",
-#             "snowflake_to_disk": "snowflake",
-#             "ssm_parameter_store": "ssm",
-#         }
-#     },
-#     "ea_airflow_util.dags.callables": {
-#         "name": "ea_airflow_util.callables",
-#         "child_mapping": {
-#             "variable": "variable"
-#         }
-#     },
-#     "ea_airflow_util.dags.operators": {
-#         "name": "ea_airflow_util.providers.dbt.operators.dbt",
-#         "child_mapping": {
-#             "dbt_operators": "dbt.operators.dbt",
-#             "loop_s3_file_transform_operator": "aws.operators.s3"
-#         }
-#     },
-# }
-
-# for old_path, new_path_metadata in rename_mapping.items():
-#     new_path = new_path_metadata['name']
-#     child_mapping = new_path_metadata['child_mapping']
-#     sys.modules[old_path] = LazyModule(old_path, new_path, child_mapping=child_mapping)
-
-#     for old_child, new_child in child_mapping.items():
-#         full_old_path = '.'.join([old_path, old_child])
-#         full_new_path = '.'.join([new_path, new_child])
-#         sys.modules[full_old_path] = LazyModule(full_old_path, full_new_path)
->>>>>>> a7cd492d
+from ea_airflow_util.dags.ea_custom_dag import EACustomDAG
+
+from ea_airflow_util.dags.aws_param_store_to_airflow_dag import AWSParamStoreToAirflowDAG
+from ea_airflow_util.dags.run_dbt_airflow_dag import RunDbtDag
+from ea_airflow_util.dags.update_dbt_docs_dag import UpdateDbtDocsDag
+from ea_airflow_util.dags.s3_to_snowflake_dag import S3ToSnowflakeDag
+from ea_airflow_util.dags.dbt_snapshot_dag import DbtSnapshotDag
+from ea_airflow_util.dags.sftp_to_snowflake_dag import SFTPToSnowflakeDag
+
+from ea_airflow_util.callables.airflow import xcom_pull_template
+from ea_airflow_util.callables import slack as slack_callbacks
+from ea_airflow_util.callables.variable import check_variable, update_variable
+
+
+# # Reroute deprecated module pathing.
+# # Using this SO as inspiration: https://stackoverflow.com/a/72244240
+# import importlib
+# import sys
+# from types import ModuleType
+# from typing import Optional
+
+# class LazyModule(ModuleType):
+#     def __init__(self, name: str, mod_name: str, child_mapping: Optional[dict] = None):
+#         super().__init__(name)
+#         self.__mod_name = mod_name
+#         self.__child_mapping = child_mapping or {}
+
+#     def __getattr__(self, attr):
+#         if "_lazy_module" not in self.__dict__:
+#             self._lazy_module = importlib.import_module(self.__mod_name, package="ea_airflow_util")
+
+#         if attr in self.__child_mapping:
+#             return getattr(self._lazy_module, self.__child_mapping[attr])
+#         else:
+#             return getattr(self._lazy_module, attr)
+
+
+# rename_mapping = {
+#     "ea_airflow_util.dags.dag_util": {
+#         "name": "ea_airflow_util.callables",
+#         "child_mapping": {
+#             "xcom_util": "airflow",
+#             "s3_to_postgres": "s3",
+#             "slack_callbacks": "slack",
+#             "snowflake_to_disk": "snowflake",
+#             "ssm_parameter_store": "ssm",
+#         }
+#     },
+#     "ea_airflow_util.dags.callables": {
+#         "name": "ea_airflow_util.callables",
+#         "child_mapping": {
+#             "variable": "variable"
+#         }
+#     },
+#     "ea_airflow_util.dags.operators": {
+#         "name": "ea_airflow_util.providers.dbt.operators.dbt",
+#         "child_mapping": {
+#             "dbt_operators": "dbt.operators.dbt",
+#             "loop_s3_file_transform_operator": "aws.operators.s3"
+#         }
+#     },
+# }
+
+# for old_path, new_path_metadata in rename_mapping.items():
+#     new_path = new_path_metadata['name']
+#     child_mapping = new_path_metadata['child_mapping']
+#     sys.modules[old_path] = LazyModule(old_path, new_path, child_mapping=child_mapping)
+
+#     for old_child, new_child in child_mapping.items():
+#         full_old_path = '.'.join([old_path, old_child])
+#         full_new_path = '.'.join([new_path, new_child])
+#         sys.modules[full_old_path] = LazyModule(full_old_path, full_new_path)