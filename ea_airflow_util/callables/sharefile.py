--- conflicted
+++ resolved
@@ -4,10 +4,7 @@
 import re
 import requests
 
-<<<<<<< HEAD
-=======
 from datetime import datetime
->>>>>>> 8190f1f0
 from typing import List, Optional
 
 from airflow.exceptions import AirflowException, AirflowSkipException, AirflowFailException
@@ -119,10 +116,7 @@
     if num_successes == 0:
         raise AirflowException(f"Failed transfer from ShareFile to local: no files transferred successfully!")
 
-<<<<<<< HEAD
     return local_path
-=======
-    return date_path
 
 
 def check_for_new_files(sharefile_conn_id: str, sharefile_path: str, num_expected_files: Optional[int] = None, updated_after: Optional[datetime] = None):
@@ -172,5 +166,4 @@
 
     if new_file_count == 0:
         logging.info(f"No new files in '{sharefile_path}' since last run.")
-        raise AirflowSkipException
->>>>>>> 8190f1f0
+        raise AirflowSkipException