<<<<<<< HEAD
# ea_airflow_util v0.3.0
# New features
- Migrate FTP, ShareFile, snake_case, and ZIP utilities from Rally into `ea_airflow_util`
=======
# ea_airflow_util v0.3.7
## Fixes
- Fix change in interface in `SlackWebhookHook` instantiation in Slack callables.


# ea_airflow_util v0.3.6
## New Features
- Add `recursive` flag to `sharefile_to_disk()` callable (default `True`). When set to `False`, only top-level files are copied using an alternative API method.

## Under the hood
- Add pagination to `SharefileHook._find_items()` and downstream-dependent methods.
- Use `SharefileHook` helper method in `sharefile_to_disk()` callable to reduce API calls to map filepaths to internal API IDs.

## Fixes
- Fix bug where full-refresh DAG config is always set to true in `RunDbtDag`.
- Fix bug in `S3ToSnowflakeOperator` where optional arguments being undefined resulted in malformed SQL statements.


# ea_airflow_util v0.3.5
## New features
- Add optional `most_recent_file` flag to `SharefileToDiskOperator` to extract the most recent version of a singleton file from a path.

## Under the hood
- Log a warning message when `SharefileHook.folder_id_from_path()` finds no files for a given path.
- Change logic in callable `sql.s3_dir_to_postgres()` to raise an AirflowException if any copy of S3 key fails, instead of only when all fail.


# ea_airflow_util v0.3.4
## Fixes
- Handle duplicate search results in sharefile.

# ea_airflow_util v0.3.3
## Under the hood
- Add `dest_filename` argument to `s3_to_sharefile` callable to optionally override filename
- Add `LoadSharefileCustomUsersDag` to top-level package import path

## Fixes
- Run DAG setup method during `LoadSharefileCustomUsersDag` initialization


# ea_airflow_util v0.3.2
## New features
- `AWSParamStoreToAirflowDAG` allows more flexibility when passing Parameter Store paths. Use `{tenant_code}` when the tenant is in the middle of the path, instead of the end.
- Add `s3_to_sharefile` and `disk_to_sharefile` callables
- Add methods to the `SharefileHook`
- Add ShareFile callable `check_for_new_files()` to assert expectations in ShareFile directory
- Add `S3ToSnowflakeOperator` to S3 operators
- Add `LoadSharefileCustomUsersDag` to automate Heimdall user creation from uploaded authenticated users files in ShareFile

## Under the hood
- Code and error-handling improved in callable `sharefile_to_disk`. Arguments `ds_nodash` and `ts_nodash` are deprecated.
- Refactor `SFTPToSnowflakeDAG` and `S3ToSnowflakeDAG` to use new `S3ToSnowflakeOperator`
- Update callable `ftp.download_all` to accept either a remote directory or file.


# ea_airflow_util v0.3.1
## New features
- Boolean argument `is_manual_upload` in `S3ToSnowflakeDag` rearranges S3 source pathing to easier structure for partners

## Under the hood
- Copy statement in `S3ToSnowflakeDag` uses regex instead of string-splitting to infer pull-date and pull-timestamp

## Fixes
- Fix bug in `EACustomDAG` where `default_args` were not passed to DAG super init.


# ea_airflow_util v0.3.0
## New features
- Migrate FTP, ShareFile, casing, and ZIP utilities from Rally into `ea_airflow_util`
- New `EACustomDAG` factory to streamline DAG instantiation moving forward
>>>>>>> d9a09724

## Under the hood
- Move all Python callables out from `/airflow/dags/dag_util` into `/airflow/callables`
  - Note that all original imports are still valid and are secretly rerouted in `__init__.py`.
- Overload `callables.airflow.xcom_pull_template` to accept a task ID string or an Airflow `Operator`
<<<<<<< HEAD
=======
- All DAGs use `EACustomDAG` to standardize initialization

# ea_airflow_util v0.2.6
## New features
- Add optional `trigger_dags_on_run_success` argument to `RunDbtDag` to trigger a list of external DAGs upon completion of `dbt run`.
>>>>>>> d9a09724

# ea_airflow_util v0.2.5
## New features
- Add a dag generator for cleaning up the Airflow database
- Make header case handling optional in `snowflake_to_disk`

# ea_airflow_util v0.2.4
## Fixes
- Fix `s3_dir_to_postgres` utility function

# ea_airflow_util v0.2.3
## New features
- Add `s3_dir_to_postgres` utility function

# ea_airflow_util v0.2.2
## New features
- Add `snowflake_to_disk` utility function

# ea_airflow_util v0.2.1
## New features
- Add `LoopS3FileTransformOperator` and `S3ToSnowflakeDag` for copying files from S3 to Snowflake
- Add `SFTPToSnowflakeDag` for copying files from SFTP to Snowflake

# ea_airflow_util v0.2.0
## New features
- Refactor `AWSParamStoreToAirflowDAG` to use (key, secret, url) standard for saving Airflow credentials
- Add optional Airflow variable check at start of `RunDbtDag` to only trigger DAG if variable is truthy, and to reset the variable after each run

## Under the hood
- Turn off `airflow_dbt` deprecation-warnings that clog scheduler logs
- Refactor `RunDbtDag` to include a DBT task-group<|MERGE_RESOLUTION|>--- conflicted
+++ resolved
@@ -1,8 +1,3 @@
-<<<<<<< HEAD
-# ea_airflow_util v0.3.0
-# New features
-- Migrate FTP, ShareFile, snake_case, and ZIP utilities from Rally into `ea_airflow_util`
-=======
 # ea_airflow_util v0.3.7
 ## Fixes
 - Fix change in interface in `SlackWebhookHook` instantiation in Slack callables.
@@ -73,20 +68,16 @@
 ## New features
 - Migrate FTP, ShareFile, casing, and ZIP utilities from Rally into `ea_airflow_util`
 - New `EACustomDAG` factory to streamline DAG instantiation moving forward
->>>>>>> d9a09724
 
 ## Under the hood
 - Move all Python callables out from `/airflow/dags/dag_util` into `/airflow/callables`
   - Note that all original imports are still valid and are secretly rerouted in `__init__.py`.
 - Overload `callables.airflow.xcom_pull_template` to accept a task ID string or an Airflow `Operator`
-<<<<<<< HEAD
-=======
 - All DAGs use `EACustomDAG` to standardize initialization
 
 # ea_airflow_util v0.2.6
 ## New features
 - Add optional `trigger_dags_on_run_success` argument to `RunDbtDag` to trigger a list of external DAGs upon completion of `dbt run`.
->>>>>>> d9a09724
 
 # ea_airflow_util v0.2.5
 ## New features
