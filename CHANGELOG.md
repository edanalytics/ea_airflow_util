--- conflicted
+++ resolved
@@ -1,11 +1,7 @@
 # ea_airflow_util v0.2.1
 ## New features
-<<<<<<< HEAD
 - Add `LoopS3FileTransformOperator` and `S3ToSnowflakeDag` for copying files from S3 to Snowflake
-=======
 - Add `SFTPToSnowflakeDag` for copying files from SFTP to Snowflake
->>>>>>> 50fcc66a
-
 
 # ea_airflow_util v0.2.0
 ## New features
